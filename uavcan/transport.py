--- conflicted
+++ resolved
@@ -499,27 +499,6 @@
         self._set_field("source_node_id", value)
 
     @property
-    def isMessage(self):
-        return self.transfer_priority != TransferPriority.SERVICE
-
-    @property
-    def isService(self):
-        return self.transfer_priority == TransferPriority.SERVICE
-
-    @property
-    def isServiceRequest(self):
-        return self.isService and self.request_not_response
-
-    @property
-    def isServiceResponse(self):
-        return self.isService and not self.request_not_response
-
-    @property
-    def isBroadcast(self):
-        return self.isMessage and self.broadcast_not_unicast
-
-
-    @property
     def data_type_id(self):
         return self._get_field("data_type_id")
 
@@ -667,12 +646,7 @@
             frame.dest_node_id = self.dest_node_id
             frame.payload = remaining_payload[0:bytes_per_frame]
             frame.request_not_response = self.request_not_response
-<<<<<<< HEAD
             frame.broadcast_not_unicast = False if self.dest_node_id else True
-=======
-            frame.broadcast_not_unicast = self.broadcast_not_unicast
-
->>>>>>> 6ccbd7cd
 
             out_frames.append(frame)
             remaining_payload = remaining_payload[bytes_per_frame:]
@@ -710,6 +684,24 @@
                                   crc, transfer_crc, self.payload,
                                   self.data_type_id))
 
+    def is_message(self):
+        return self.transfer_priority != TransferPriority.SERVICE
+
+    def is_service(self):
+        return self.transfer_priority == TransferPriority.SERVICE
+
+    def is_request(self):
+        return self.is_service() and self.request_not_response
+
+    def is_response(self):
+        return self.is_service() and not self.request_not_response
+
+    def is_broadcast(self):
+        return self.is_message() and self.broadcast_not_unicast
+
+    def is_unicast(self):
+        return self.is_message() and not self.broadcast_not_unicast
+
     @property
     def key(self):
         if self.dest_node_id is None:
@@ -729,27 +721,6 @@
         else:
             return False
 
-    @property
-    def isMessage(self):
-        return self.transfer_priority != TransferPriority.SERVICE
-
-    @property
-    def isService(self):
-        return self.transfer_priority == TransferPriority.SERVICE
-
-    @property
-    def isServiceRequest(self):
-        return self.isService and self.request_not_response
-
-    @property
-    def isServiceResponse(self):
-        return self.isService and not self.request_not_response
-
-    @property
-    def isBroadcast(self):
-        return self.isMessage and self.broadcast_not_unicast
-
-
 
 class TransferManager(object):
     def __init__(self):
